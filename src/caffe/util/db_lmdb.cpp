--- conflicted
+++ resolved
@@ -12,20 +12,6 @@
 
 namespace caffe { namespace db {
 
-<<<<<<< HEAD
-#ifdef _MSC_VER
-// On Windows lmdb creates file with the full size causing test failures due
-// to insufficient disk space. We will reduce lmdb size to make tests pass.
-const size_t LMDB_MAP_SIZE = 104857600;    // 100 MB
-// Constant will overflow on 32-bit build, assert that we are using correct
-// build.
-static_assert(sizeof(size_t) >= 8, "LMDB size overflow.");
-#else
-const size_t LMDB_MAP_SIZE = 1099511627776;  // 1 TB
-#endif
-
-=======
->>>>>>> c6bd8537
 void LMDB::Open(const string& source, Mode mode) {
   MDB_CHECK(mdb_env_create(&mdb_env_));
   if (mode == NEW) {
