--- conflicted
+++ resolved
@@ -1,10 +1,8 @@
 #include <boost/thread.hpp>
 #include <glog/logging.h>
-<<<<<<< HEAD
+
 #include <atomic>
-=======
 #include <cmath>
->>>>>>> d3dc7b49
 #include <cstdio>
 #include <ctime>
 #include <tuple>
